--- conflicted
+++ resolved
@@ -35,17 +35,12 @@
 			FileShareMode = fileSharingMode;
 
 			_channel = Channel.CreateBounded<byte[]>(boundedCapacity);
-<<<<<<< HEAD
 			Completion = ProcessBytes()
 				.ContinueWith(
 					t => t.IsCompleted
 						? _channel.Reader.Completion
 						: t)
 				.Unwrap(); // Propagate the task state...
-=======
-			_canceller = new CancellationTokenSource();
-			Completion = ProcessBytesAsync(_canceller.Token);
->>>>>>> fff8dad2
 		}
 
 		#endregion
@@ -67,11 +62,7 @@
 		}
 		#endregion
 
-<<<<<<< HEAD
-		async Task ProcessBytes()
-=======
 		async Task ProcessBytesAsync(CancellationToken token)
->>>>>>> fff8dad2
 		{
 			var reader = _channel.Reader;
 			while (await reader.WaitToReadAsync().ConfigureAwait(false))
@@ -80,9 +71,6 @@
 				{
 					Task writeTask = Task.CompletedTask;
 					while (reader.TryRead(out byte[] bytes))
-<<<<<<< HEAD
-						fs.Write(bytes, 0, bytes.Length);
-=======
 					{
 						token.ThrowIfCancellationRequested();
 						await writeTask.ConfigureAwait(false);
@@ -92,7 +80,6 @@
 					await writeTask.ConfigureAwait(false);
 					// FlushAsync here rather than block in Dispose on Flush
 					await fs.FlushAsync().ConfigureAwait(false);
->>>>>>> fff8dad2
 				}
 			}
 		}
@@ -172,12 +159,7 @@
 		#region IDisposable Support
 		int _disposeState = 0;
 
-<<<<<<< HEAD
-		protected virtual void Dispose(bool calledExplicitly)
-=======
-
-		protected virtual async Task DisposeAsync(bool disposing)
->>>>>>> fff8dad2
+		protected virtual void Dispose(bool disposing)
 		{
 			if (0 == Interlocked.CompareExchange(ref _disposeState, 1, 0))
 			{
